#
# Copyright (C) 2013 The Android Open Source Project
#
# Licensed under the Apache License, Version 2.0 (the "License");
# you may not use this file except in compliance with the License.
# You may obtain a copy of the License at
#
#      http://www.apache.org/licenses/LICENSE-2.0
#
# Unless required by applicable law or agreed to in writing, software
# distributed under the License is distributed on an "AS IS" BASIS,
# WITHOUT WARRANTIES OR CONDITIONS OF ANY KIND, either express or implied.
# See the License for the specific language governing permissions and
# limitations under the License.
#

#
# Rules for building a host dalvik java library. These libraries
# are meant to be used by a dalvik VM instance running on the host.
# They will be compiled against libcore and not the host JRE.
#

ifeq ($(HOST_OS),linux)
USE_CORE_LIB_BOOTCLASSPATH := true

#######################################
include $(BUILD_SYSTEM)/host_java_library_common.mk
#######################################

ifneq ($(LOCAL_NO_STANDARD_LIBRARIES),true)
  LOCAL_JAVA_LIBRARIES += core-oj-hostdex core-libart-hostdex
endif

full_classes_compiled_jar := $(intermediates.COMMON)/classes-full-debug.jar
full_classes_jarjar_jar := $(intermediates.COMMON)/classes-jarjar.jar
full_classes_jar := $(intermediates.COMMON)/classes.jar
full_classes_jack := $(intermediates.COMMON)/classes.jack
built_dex := $(intermediates.COMMON)/classes.dex

LOCAL_INTERMEDIATE_TARGETS += \
    $(full_classes_compiled_jar) \
    $(full_classes_jarjar_jar) \
    $(full_classes_jack) \
    $(full_classes_jar) \
    $(built_dex)

# See comment in java.mk
ifndef LOCAL_CHECKED_MODULE
LOCAL_CHECKED_MODULE := $(full_classes_compiled_jar)
endif

#######################################
include $(BUILD_SYSTEM)/base_rules.mk
#######################################
java_sources := $(addprefix $(LOCAL_PATH)/, $(filter %.java,$(LOCAL_SRC_FILES))) \
                $(filter %.java,$(LOCAL_GENERATED_SOURCES))
all_java_sources := $(java_sources)

include $(BUILD_SYSTEM)/java_common.mk

# The layers file allows you to enforce a layering between java packages.
# Run build/tools/java-layers.py for more details.
layers_file := $(addprefix $(LOCAL_PATH)/, $(LOCAL_JAVA_LAYERS_FILE))

$(cleantarget): PRIVATE_CLEAN_FILES += $(intermediates.COMMON)

$(full_classes_compiled_jar): PRIVATE_JAVA_LAYERS_FILE := $(layers_file)
$(full_classes_compiled_jar): PRIVATE_JAVACFLAGS := $(GLOBAL_JAVAC_DEBUG_FLAGS) $(LOCAL_JAVACFLAGS)
$(full_classes_compiled_jar): PRIVATE_JAR_EXCLUDE_FILES :=
$(full_classes_compiled_jar): PRIVATE_JAR_PACKAGES :=
$(full_classes_compiled_jar): PRIVATE_JAR_EXCLUDE_PACKAGES :=
$(full_classes_compiled_jar): \
        $(java_sources) \
        $(java_resource_sources) \
        $(full_java_lib_deps) \
        $(jar_manifest_file) \
        $(proto_java_sources_file_stamp) \
        $(LOCAL_MODULE_MAKEFILE_DEP) \
        $(LOCAL_ADDITIONAL_DEPENDENCIES)
	$(transform-host-java-to-package)

# Run jarjar if necessary, otherwise just copy the file.
ifneq ($(strip $(LOCAL_JARJAR_RULES)),)
$(full_classes_jarjar_jar): PRIVATE_JARJAR_RULES := $(LOCAL_JARJAR_RULES)
$(full_classes_jarjar_jar): $(full_classes_compiled_jar) $(LOCAL_JARJAR_RULES) | $(JARJAR)
	@echo JarJar: $@
	$(hide) java -jar $(JARJAR) process $(PRIVATE_JARJAR_RULES) $< $@
else
$(full_classes_jarjar_jar): $(full_classes_compiled_jar) | $(ACP)
	@echo Copying: $@
	$(hide) $(ACP) -fp $< $@
endif

$(full_classes_jar): $(full_classes_jarjar_jar) | $(ACP)
	@echo Copying: $@
	$(hide) $(ACP) -fp $< $@

ifndef LOCAL_JACK_ENABLED
$(built_dex): PRIVATE_INTERMEDIATES_DIR := $(intermediates.COMMON)
$(built_dex): PRIVATE_DX_FLAGS := $(LOCAL_DX_FLAGS)
$(built_dex): $(full_classes_jar) $(DX)
	$(transform-classes.jar-to-dex)

$(LOCAL_BUILT_MODULE): PRIVATE_DEX_FILE := $(built_dex)
$(LOCAL_BUILT_MODULE): PRIVATE_SOURCE_ARCHIVE := $(full_classes_jarjar_jar)
$(LOCAL_BUILT_MODULE): PRIVATE_DONT_DELETE_JAR_DIRS := $(LOCAL_DONT_DELETE_JAR_DIRS)
$(LOCAL_BUILT_MODULE): $(built_dex) $(java_resource_sources)
	@echo "Host Jar: $(PRIVATE_MODULE) ($@)"
	$(call initialize-package-file,$(PRIVATE_SOURCE_ARCHIVE),$@)
	$(add-dex-to-package)

else # LOCAL_JACK_ENABLED
$(LOCAL_INTERMEDIATE_TARGETS): \
	PRIVATE_JACK_INTERMEDIATES_DIR := $(intermediates.COMMON)/jack-rsc

ifeq ($(LOCAL_JACK_ENABLED),incremental)
$(LOCAL_INTERMEDIATE_TARGETS): \
	PRIVATE_JACK_INCREMENTAL_DIR := $(intermediates.COMMON)/jack-incremental
else
$(LOCAL_INTERMEDIATE_TARGETS): \
	PRIVATE_JACK_INCREMENTAL_DIR :=
endif

$(built_dex): PRIVATE_CLASSES_JACK := $(full_classes_jack)
$(built_dex): PRIVATE_JACK_FLAGS := $(GLOBAL_JAVAC_DEBUG_FLAGS) $(LOCAL_JACK_FLAGS)
$(built_dex): PRIVATE_JACK_VERSION := $(LOCAL_JACK_VERSION)
$(built_dex): $(java_sources) $(java_resource_sources) $(full_jack_lib_deps) \
        $(jar_manifest_file) $(proto_java_sources_file_stamp) $(LOCAL_MODULE_MAKEFILE_DEP) \
<<<<<<< HEAD
	$(LOCAL_ADDITIONAL_DEPENDENCIES) $(JACK)
=======
        $(LOCAL_ADDITIONAL_DEPENDENCIES) $(JACK) | setup-jack-server
>>>>>>> 42c42b69
	@echo Building with Jack: $@
	$(jack-java-to-dex)

# $(full_classes_jack) is just by-product of $(built_dex).
# The dummy command was added because, without it, make misses the fact the $(built_dex) also
# change $(full_classes_jack).
$(full_classes_jack): $(built_dex)
	$(hide) touch $@

$(LOCAL_BUILT_MODULE): PRIVATE_DEX_FILE := $(built_dex)
$(LOCAL_BUILT_MODULE): $(built_dex) $(java_resource_sources)
	@echo "Host Jar: $(PRIVATE_MODULE) ($@)"
	$(create-empty-package)
	$(add-dex-to-package)
	$(add-carried-jack-resources)

endif # LOCAL_JACK_ENABLED

USE_CORE_LIB_BOOTCLASSPATH :=

endif<|MERGE_RESOLUTION|>--- conflicted
+++ resolved
@@ -126,11 +126,7 @@
 $(built_dex): PRIVATE_JACK_VERSION := $(LOCAL_JACK_VERSION)
 $(built_dex): $(java_sources) $(java_resource_sources) $(full_jack_lib_deps) \
         $(jar_manifest_file) $(proto_java_sources_file_stamp) $(LOCAL_MODULE_MAKEFILE_DEP) \
-<<<<<<< HEAD
-	$(LOCAL_ADDITIONAL_DEPENDENCIES) $(JACK)
-=======
         $(LOCAL_ADDITIONAL_DEPENDENCIES) $(JACK) | setup-jack-server
->>>>>>> 42c42b69
 	@echo Building with Jack: $@
 	$(jack-java-to-dex)
 
